--- conflicted
+++ resolved
@@ -411,12 +411,9 @@
 		95B301141E59E9BB00B95D02 /* UIView+constraints.swift */ = {isa = PBXFileReference; fileEncoding = 4; lastKnownFileType = sourcecode.swift; path = "UIView+constraints.swift"; sourceTree = "<group>"; };
 		95B301161E59FCD500B95D02 /* UIEdgeInsets.swift */ = {isa = PBXFileReference; fileEncoding = 4; lastKnownFileType = sourcecode.swift; path = UIEdgeInsets.swift; sourceTree = "<group>"; };
 		95B301181E59FD1600B95D02 /* UIScrollView+near.swift */ = {isa = PBXFileReference; fileEncoding = 4; lastKnownFileType = sourcecode.swift; path = "UIScrollView+near.swift"; sourceTree = "<group>"; };
-<<<<<<< HEAD
 		95E4BA6F1FF15E84008871A3 /* PagingViewControllerDataSource.swift */ = {isa = PBXFileReference; lastKnownFileType = sourcecode.swift; path = PagingViewControllerDataSource.swift; sourceTree = "<group>"; };
 		95E4BA711FF15EFE008871A3 /* IndexedPagingDataSource.swift */ = {isa = PBXFileReference; lastKnownFileType = sourcecode.swift; path = IndexedPagingDataSource.swift; sourceTree = "<group>"; };
-=======
 		95FE3AF81FFEDBCE00E6F2AD /* PagingDistance.swift */ = {isa = PBXFileReference; lastKnownFileType = sourcecode.swift; path = PagingDistance.swift; sourceTree = "<group>"; };
->>>>>>> b421b05a
 /* End PBXFileReference section */
 
 /* Begin PBXFrameworksBuildPhase section */
