import UIKit

/// Used to represent what to invalidate in a collection view
/// layout. We need to be able to invalidate the layout multiple times
/// with different invalidation contexts before `invalidateLayout` is
/// called and we can use we can use this to determine exactly how
/// much we need to invalidate by adding together the states each
/// time a new context is invalidated.
public enum InvalidationState {
  case nothing
  case everything
<<<<<<< HEAD
  case contentOffset
  case transition
=======
  case dataSourceCounts
>>>>>>> b421b05a
  case sizes
  
  init(_ invalidationContext: UICollectionViewLayoutInvalidationContext) {
    if invalidationContext.invalidateEverything {
      self = .everything
    } else if invalidationContext.invalidateDataSourceCounts {
      self = .everything
    } else if let context = invalidationContext as? PagingInvalidationContext {
      if context.invalidateSizes {
        self = .sizes
      } else {
        self = .nothing
      }
    } else {
      self = .nothing
    }
  }
  
  static func +(lhs: InvalidationState, rhs: InvalidationState) -> InvalidationState {
    switch (lhs, rhs) {
    case (.everything, _), (_, .everything):
      return .everything
    case (.sizes, _), (_, .sizes):
      return .sizes
<<<<<<< HEAD
    case (.transition, _), (_, .transition):
      return .transition
    case (.contentOffset, _), (_, .contentOffset):
      return .contentOffset
    case (.nothing, _), (_, .nothing):
      return .nothing
=======
    case (.partial, _), (_, .partial):
      return .partial
>>>>>>> b421b05a
    default:
      return .everything
    }
  }
}
<|MERGE_RESOLUTION|>--- conflicted
+++ resolved
@@ -9,12 +9,6 @@
 public enum InvalidationState {
   case nothing
   case everything
-<<<<<<< HEAD
-  case contentOffset
-  case transition
-=======
-  case dataSourceCounts
->>>>>>> b421b05a
   case sizes
   
   init(_ invalidationContext: UICollectionViewLayoutInvalidationContext) {
@@ -39,17 +33,8 @@
       return .everything
     case (.sizes, _), (_, .sizes):
       return .sizes
-<<<<<<< HEAD
-    case (.transition, _), (_, .transition):
-      return .transition
-    case (.contentOffset, _), (_, .contentOffset):
-      return .contentOffset
     case (.nothing, _), (_, .nothing):
       return .nothing
-=======
-    case (.partial, _), (_, .partial):
-      return .partial
->>>>>>> b421b05a
     default:
       return .everything
     }
